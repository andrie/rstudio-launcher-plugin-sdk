--- conflicted
+++ resolved
@@ -35,35 +35,13 @@
 #include <options/Options.hpp>
 #include <system/PosixSystem.hpp>
 #include <system/User.hpp>
-<<<<<<< HEAD
-#include <utils/ErrorUtils.hpp>
-#include <system/Asio.hpp>
-=======
 #include <system/Asio.hpp>
 #include <utils/ErrorUtils.hpp>
 #include <utils/MutexUtils.hpp>
->>>>>>> 3b0b53b9
 
 namespace rstudio {
 namespace launcher_plugins {
 
-<<<<<<< HEAD
-#define UNIQUE_LOCK_MUTEX(in_mutex)                   \
-try {                                                 \
-   boost::unique_lock<boost::mutex> lock(in_mutex);   \
-
-
-#define END_UNIQUE_LOCK_MUTEX                                                                   \
-}                                                                                               \
-catch (const boost::lock_error& e)                                                              \
-{                                                                                               \
-   logging::logError(utils::createErrorFromBoostError(e.code(), e.what(), ERROR_LOCATION));     \
-}                                                                                               \
-CATCH_UNEXPECTED_EXCEPTION                                                                      \
-
-
-=======
->>>>>>> 3b0b53b9
 #define CHECK_ERROR_1(in_error, in_msg)   \
 if (in_error)                             \
 {                                         \
@@ -110,11 +88,7 @@
             ".")
 
       // Drop privileges to the server  user.
-<<<<<<< HEAD
-      error = system::posix::temporarilyDropPriv(in_serverUser);
-=======
       error = system::posix::temporarilyDropPrivileges(in_serverUser);
->>>>>>> 3b0b53b9
       CHECK_ERROR(error, "Could not lower privilege to server user: " + in_serverUser.getUsername() + ".")
    }
 
@@ -189,11 +163,7 @@
       UNIQUE_LOCK_MUTEX(m_mutex)
       if (!m_exitProcess)
          m_exitConditionVar.wait(lock, [&]{ return m_exitProcess; });
-<<<<<<< HEAD
-      END_UNIQUE_LOCK_MUTEX
-=======
       END_UNIQUE_LOCK_MUTEX;
->>>>>>> 3b0b53b9
    }
 
 private:
@@ -219,27 +189,11 @@
          new SyslogDestination(
             LogLevel::INFO,
             getProgramId())));
-<<<<<<< HEAD
 
    // Turn on stderr logging while options are parsed.
    std::shared_ptr<ILogDestination> stderrLogDest(new StderrLogDestination(LogLevel::INFO));
    addLogDestination(stderrLogDest);
 
-   // Read the options.
-   options::Options& options = options::Options::getInstance();
-   Error error = options.readOptions(in_argc, in_argv, getConfigFile());
-   if (error)
-   {
-      logError(error);
-      return error.getCode();
-   }
-
-=======
-
-   // Turn on stderr logging while options are parsed.
-   std::shared_ptr<ILogDestination> stderrLogDest(new StderrLogDestination(LogLevel::INFO));
-   addLogDestination(stderrLogDest);
-
    // Initialize the default options. This must be done before the custom options are initialized.
    options::Options& options = options::Options::getInstance();
 
@@ -252,7 +206,6 @@
    error = options.readOptions(in_argc, in_argv, getConfigFile());
    CHECK_ERROR(error)
 
->>>>>>> 3b0b53b9
    // Ensure the server user exists.
    system::User serverUser;
    error = options.getServerUser(serverUser);
