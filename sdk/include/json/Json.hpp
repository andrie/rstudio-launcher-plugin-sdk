/*
 * Json.hpp
 *
 * Copyright (C) 2009-20 by RStudio, PBC
 *
 * Unless you have received this program directly from RStudio pursuant to the terms of a commercial license agreement
 * with RStudio, then this program is licensed to you under the following terms:
 *
 * Permission is hereby granted, free of charge, to any person obtaining a copy of this software and associated
 * documentation files (the "Software"), to deal in the Software without restriction, including without limitation the
 * rights to use, copy, modify, merge, publish, distribute, sublicense, and/or sell copies of the Software, and to
 * permit persons to whom the Software is furnished to do so, subject to the following conditions:
 *
 * The above copyright notice and this permission notice shall be included in all copies or substantial portions of the
 * Software.
 *
 * THE SOFTWARE IS PROVIDED "AS IS", WITHOUT WARRANTY OF ANY KIND, EXPRESS OR IMPLIED, INCLUDING BUT NOT LIMITED TO THE
 * WARRANTIES OF MERCHANTABILITY, FITNESS FOR A PARTICULAR PURPOSE AND NONINFRINGEMENT. IN NO EVENT SHALL THE AUTHORS OR
 * COPYRIGHT HOLDERS BE LIABLE FOR ANY CLAIM, DAMAGES OR OTHER LIABILITY, WHETHER IN AN ACTION OF CONTRACT, TORT OR
 * OTHERWISE, ARISING FROM, OUT OF OR IN CONNECTION WITH THE SOFTWARE OR THE USE OR OTHER DEALINGS IN THE SOFTWARE.
 *
 */

#ifndef LAUNCHER_PLUGINS_JSON_HPP
#define LAUNCHER_PLUGINS_JSON_HPP

#include <map>
#include <ostream>
#include <set>
#include <sstream>
#include <utility>
#include <vector>


#include <Error.hpp>
#include <logging/Logger.hpp>
#include <PImpl.hpp>

namespace rstudio {
namespace launcher_plugins {
namespace json {

/**
 * @file Json.hpp
 *
 * JSON classes and utility functions.
 */

class Array;
class Object;

typedef std::vector<std::pair<std::string, std::string> > StringPairList;
typedef std::map<std::string, std::vector<std::string> > StringListMap;

/**
 * @brief Enum which represents the type of a json value.
 */
enum class Type
{
   ARRAY,
   BOOL,
   INTEGER,
   OBJECT,
   STRING,
   REAL,
   NULL_TYPE,
   UNKNOWN
};

/**
 * @brief Class which represents a json value.
 */
class Value
{
protected:
   // This is defined first so it may be referred to in the class definition.
   /**
    * @brief Private implementation of Value.
    */
   PRIVATE_IMPL_SHARED(m_impl);

   /**
    * @brief Convenience typedef for the type of the private implementation of json::Value.
    */
   typedef std::shared_ptr<Impl> ValueImplPtr;

   friend class Array;

public:
   /**
    * @brief Constructor.
    */
   Value();

   /**
    * @brief Constructor. Creates a JSON value from a Value::Impl object.
    *
    * @param in_valueImpl   The Value::Impl object to use for the creation of this JSON value.
    */
   explicit Value(ValueImplPtr in_valueImpl);

   /**
    * @brief Copy constructor.
    *
    * @param in_other   The value to copy.
    */
   Value(const Value& in_other);

   /**
    * @brief Move constructor.
    *
    * @param in_other   The value to move from.
    */
   Value(Value&& in_other) noexcept;

   /**
    * @brief Conversion constructor.
    *
    * @param in_value   The literal value to set this JSON Value to.
    */
   explicit Value(bool in_value);

   /**
    * @brief Conversion constructor.
    *
    * @param in_value   The literal value to set this JSON Value to.
    */
   explicit Value(double in_value);

   /**
    * @brief Conversion constructor.
    *
    * @param in_value   The literal value to set this JSON Value to.
    */
   explicit Value(float in_value);

   /**
    * @brief Conversion constructor.
    *
    * @param in_value   The literal value to set this JSON Value to.
    */
   explicit Value(int in_value);

   /**
    * @brief Conversion constructor.
    *
    * @param in_value   The literal value to set this JSON Value to.
    */
   explicit Value(int64_t in_value);

   /**
    * @brief Conversion constructor.
    *
    * @param in_value   The literal value to set this JSON Value to.
    */
   explicit Value(const char* in_value);

   /**
    * @brief Conversion constructor.
    *
    * @param in_value   The literal value to set this JSON Value to.
    */
   explicit Value(const std::string& in_value);

   /**
    * @brief Conversion constructor.
    *
    * @param in_value   The literal value to set this JSON Value to.
    */
   explicit Value(unsigned int in_value);

   /**
    * @brief Conversion constructor.
    *
    * @param in_value   The literal value to set this JSON Value to.
    */
   explicit Value(uint64_t in_value);

   /**
    * @brief Virtual destructor.
    */
   virtual ~Value() = default;

   /**
    * @brief Assignment operator from Value.
    *
    * @param in_other   The value to copy to this value.
    *
    * @return A reference to this value.
    */
   Value& operator=(const Value& in_other);

   /**
    * @brief Move operator.
    *
    * @param in_other   The value to move to this value.
    *
    * @return A reference to this value.
    */
   Value& operator=(Value&& in_other) noexcept;

   /**
    * @brief Assignment operator.
    *
    * @param in_value   The literal value to set this JSON Value to.
    *
    * @return A reference to this value.
    */
   Value& operator=(bool in_value);

   /**
    * @brief Assignment operator.
    *
    * @param in_value   The literal value to set this JSON Value to.
    *
    * @return A reference to this value.
    */
   Value& operator=(double in_value);

   /**
    * @brief Assignment operator.
    *
    * @param in_value   The literal value to set this JSON Value to.
    *
    * @return A reference to this value.
    */
   Value& operator=(float in_value);

   /**
    * @brief Assignment operator.
    *
    * @param in_value   The literal value to set this JSON Value to.
    *
    * @return A reference to this value.
    */
   Value& operator=(int in_value);

   /**
    * @brief Assignment operator.
    *
    * @param in_value   The literal value to set this JSON Value to.
    *
    * @return A reference to this value.
    */
   Value& operator=(int64_t in_value);

   /**
    * @brief Assignment operator.
    *
    * @param in_value   The literal value to set this JSON Value to.
    *
    * @return A reference to this value.
    */
   Value& operator=(const char* in_value);

   /**
    * @brief Assignment operator.
    *
    * @param in_value   The literal value to set this JSON Value to.
    *
    * @return A reference to this value.
    */
   Value& operator=(const std::string& in_value);

   /**
    * @brief Assignment operator.
    *
    * @param in_value   The literal value to set this JSON Value to.
    *
    * @return A reference to this value.
    */
   Value& operator=(unsigned int in_value);

   /**
    * @brief Assignment operator.
    *
    * @param in_value   The literal value to set this JSON Value to.
    *
    * @return A reference to this value.
    */
   Value& operator=(uint64_t in_value);

   /**
    * @brief Equality operator.
    *
    * @param in_other   The value to compare this value to.
    *
    * @return True if the two values are the same; false otherwise.
    */
   bool operator==(const Value& in_other) const;

   /**
    * @brief Inequality operator.
    *
    * @param in_other   The value to compare this value to.
    *
    * @return True if the two values are not the same; false if they are the same.
    */
   bool operator!=(const Value& in_other) const;

   /**
    * @brief Makes a copy of this JSON value.
    *
    * @return A copy of this JSON value.
    */
   Value clone() const;

   /**
    * @brief Attempts to coerce a JSON object to conform to the given schema by discarding non-conforming
    *    properties.
    *
    * @param in_schema           The schema to validate this value against.
    * @param out_propViolations  The names of the properties that did not conform to the schema.
    *
    * @return Success if this JSON value matches the schema after coercion; Error otherwise.
    */
   Error coerce(const std::string& in_schema,
                std::vector<std::string>& out_propViolations);

   /**
    * @brief Gets the value as a JSON array. If the call to getType() does not return Type::ARRAY, this method is
    *        invalid.
    *
    * @return The value as a JSON array.
    */
   Array getArray() const;

   /**
    * @brief Gets the value as a bool. If the call to getType() does not return Type::BOOL, this method is invalid.
    *
    * @return The value as a bool.
    */
   bool getBool() const;

   /**
    * @brief Gets the value as a double. If the call to getType() does not return Type::DOUBLE, this method is invalid.
    *
    * @return The value as a double.
    */
   double getDouble() const;

   /**
    * @brief Gets the value as a float. If the call to getType() does not return Type::FLOAT, this method is invalid.
    *
    * @return The value as a float.
    */
   float getFloat() const;

   /**
    * @brief Gets the value as an int. If the call to getType() does not return Type::INT, this method is invalid.
    *
    * @return The value as an int.
    */
   int getInt() const;

   /**
    * @brief Gets the value as an int64. If the call to getType() does not return Type::INT64, this method is invalid.
    *
    * @return The value as an int64.
    */
   int64_t getInt64() const;

   /**
    * @brief Gets the value as a JSON object. IF the call to getType() does not return Type::OBJECT, this method is
    *        invalid.
    *
    * @return The value as a JSON object.
    */
   Object getObject() const;

   /**
    * @brief Gets the value as a string. If the call to getType() does not return Type::STRING, this method is invalid.
    *
    * @return The value as a string.
    */
   std::string getString() const;

   /**
    * @brief Gets the type of this value.
    *
    * @return The type of this value.
    */
   Type getType() const;

   /**
    * @brief Gets the value as an unsigned int. If the call to getType() does not return Type::UINT, this method is
    *        invalid.
    *
    * @return The value as an unsigned int.
    */
   unsigned int getUInt() const;

   /**
    * @brief Gets the value as an uint64. If the call to getType() does not return Type::UINT64, this method is invalid.
    *
    * @return The value as an uint64.
    */
   uint64_t getUInt64() const;

   /**
    * @brief Gets this JSON value as the specified type.
    *
    * Before calling this method, the appropriate is<T> method should return true.
    *
    * @tparam T     The type to retrieve this value as.
    *
    * @return This value as an object of type T.
    */
   template <typename T>
   T getValue() const;

   /**
    * @brief Checks whether the value is a JSON array or not.
    *
    * @return True if the value is a JSON array; false otherwise.
    */
   bool isArray() const;

   /**
    * @brief Checks whether the value is a boolean value or not.
    *
    * @return True if the value is a boolean value; false otherwise.
    */
   bool isBool() const;

   /**
    * @brief Checks whether the value is a double value or not.
    *
    * @return True if the value is a double value; false otherwise.
    */
   bool isDouble() const;

   /**
    * @brief Checks whether the value is a float value or not.
    *
    * @return True if the value is a float value; false otherwise.
    */
   bool isFloat() const;

   /**
    * @brief Checks whether the value is an int 32 value or not.
    *
    * @return True if the value is an int 32 value; false otherwise.
    */
   bool isInt() const;

   /**
    * @brief Checks whether the value is an int 64 value or not.
    *
    * @return True if the value is an int 64 value; false otherwise.
    */
   bool isInt64() const;

   /**
    * @brief Checks whether the value is a JSON object or not.
    *
    * @return True if the value is a JSON object; false otherwise.
    */
   bool isObject() const;

   /**
    * @brief Checks whether the value is a string value or not.
    *
    * @return True if the value is a string value; false otherwise.
    */
   bool isString() const;

   /**
    * @brief Checks whether the value is null or not.
    *
    * @return True if the value is null; false otherwise.
    */
   bool isNull() const;

   /**
    * @brief Checks whether the value is an unsigned int 32 value or not.
    *
    * @return True if the value is an unsigned int 32 value; false otherwise.
    */
   bool isUInt() const;

   /**
    * @brief Checks whether the value is an unsigned int 64 value or not.
    *
    * @return True if the value is an unsigned int 64 value; false otherwise.
    */
   bool isUInt64() const;

   /**
    * @brief Parses the JSON string into this value.
    *
    * @param in_jsonStr     The JSON string to parse.
    *
    * @return Success on successful parse; error otherwise (e.g. ParseError)
    */
   virtual Error parse(const char* in_jsonStr);

   /**
    * @brief Parses the JSON string into this value.
    *
    * @param in_jsonStr     The JSON string to parse.
    *
    * @return Success on successful parse; error otherwise (e.g. ParseError)
    */
   virtual Error parse(const std::string& in_jsonStr);

   /**
    * @brief Parses the JSON string and validates it against the schema.
    *
    * @param in_jsonStr     The JSON string to parse.
    * @param in_schema      The schema to validate the JSON value against.
    *
    * @return Success if the string could be parsed and the parsed object matches the schema; Error otherwise.
    */
   Error parseAndValidate(const std::string& in_jsonStr, const std::string& in_schema);

   /**
    * @brief Sets a value within the current value based on the specified JSON Pointer path.
    *
    * @param in_pointerPath The JSON Pointer path.
    * @param in_value       The JSON value to set at the path. This value is copied before being set.
    *
    * @return Success if the pointer is valid; Error otherwise.
    */
   Error setValueAtPointerPath(const std::string& in_pointerPath, const json::Value& in_value);

   /**
    * @brief Sets a value within the current value based on the specified JSON Pointer path.
    *
    * @param in_pointerPath The JSON Pointer path.
    * @param in_value       The JSON value to set at the path. This value is copied before being set.
    *
    * @return Success if the pointer is valid; Error otherwise.
    */
   Error setValueAtPointerPath(const std::string& in_pointerPath, bool in_value);

   /**
    * @brief Sets a value within the current value based on the specified JSON Pointer path.
    *
    * @param in_pointerPath The JSON Pointer path.
    * @param in_value       The JSON value to set at the path. This value is copied before being set.
    *
    * @return Success if the pointer is valid; Error otherwise.
    */
   Error setValueAtPointerPath(const std::string& in_pointerPath, double in_value);

   /**
    * @brief Sets a value within the current value based on the specified JSON Pointer path.
    *
    * @param in_pointerPath The JSON Pointer path.
    * @param in_value       The JSON value to set at the path. This value is copied before being set.
    *
    * @return Success if the pointer is valid; Error otherwise.
    */
   Error setValueAtPointerPath(const std::string& in_pointerPath, float in_value);

   /**
    * @brief Sets a value within the current value based on the specified JSON Pointer path.
    *
    * @param in_pointerPath The JSON Pointer path.
    * @param in_value       The JSON value to set at the path. This value is copied before being set.
    *
    * @return Success if the pointer is valid; Error otherwise.
    */
   Error setValueAtPointerPath(const std::string& in_pointerPath, int in_value);

   /**
    * @brief Sets a value within the current value based on the specified JSON Pointer path.
    *
    * @param in_pointerPath The JSON Pointer path.
    * @param in_value       The JSON value to set at the path. This value is copied before being set.
    *
    * @return Success if the pointer is valid; Error otherwise.
    */
   Error setValueAtPointerPath(const std::string& in_pointerPath, int64_t in_value);

   /**
    * @brief Sets a value within the current value based on the specified JSON Pointer path.
    *
    * @param in_pointerPath The JSON Pointer path.
    * @param in_value       The JSON value to set at the path. This value is copied before being set.
    *
    * @return Success if the pointer is valid; Error otherwise.
    */
   Error setValueAtPointerPath(const std::string& in_pointerPath, const char* in_value);

   /**
    * @brief Sets a value within the current value based on the specified JSON Pointer path.
    *
    * @param in_pointerPath The JSON Pointer path.
    * @param in_value       The JSON value to set at the path. This value is copied before being set.
    *
    * @return Success if the pointer is valid; Error otherwise.
    */
   Error setValueAtPointerPath(const std::string& in_pointerPath, const std::string& in_value);

   /**
    * @brief Sets a value within the current value based on the specified JSON Pointer path.
    *
    * @param in_pointerPath The JSON Pointer path.
    * @param in_value       The JSON value to set at the path. This value is copied before being set.
    *
    * @return Success if the pointer is valid; Error otherwise.
    */
   Error setValueAtPointerPath(const std::string& in_pointerPath, unsigned int in_value);

   /**
    * @brief Sets a value within the current value based on the specified JSON Pointer path.
    *
    * @param in_pointerPath The JSON Pointer path.
    * @param in_value       The JSON value to set at the path. This value is copied before being set.
    *
    * @return Success if the pointer is valid; Error otherwise.
    */
   Error setValueAtPointerPath(const std::string& in_pointerPath, uint64_t in_value);

   /**
    * @brief Sets a value within the current value based on the specified JSON Pointer path.
    *
    * @param in_pointerPath The JSON Pointer path.
    * @param in_value       The JSON value to set at the path. This value is copied before being set.
    *
    * @return Success if the pointer is valid; Error otherwise.
    */
   Error setValueAtPointerPath(const std::string& in_pointerPath, const Array& in_value);

   /**
    * @brief Sets a value within the current value based on the specified JSON Pointer path.
    *
    * @param in_pointerPath The JSON Pointer path.
    * @param in_value       The JSON value to set at the path. This value is copied before being set.
    *
    * @return Success if the pointer is valid; Error otherwise.
    */
   Error setValueAtPointerPath(const std::string& in_pointerPath, const Object& in_value);

   /**
    * @brief Validates this JSON value against a schema.
    *
    * @param in_schema      The schema to validate this value against.
    *
    * @return Success if this JSON value matches the schema; the Error that occurred during validation otherwise.
    */
   Error validate(const std::string& in_schema) const;

   /**
    * @brief Writes this value to a string.
    *
    * @return The string representation of this value.
    */
   std::string write() const;

   /**
    * @brief Writes this value to the specified output stream.
    *
    * @param io_ostream     The output stream to which to write this value.
    */
   void write(std::ostream& io_ostream) const;

   /**
    * @brief Writes and formats this value to a string.
    *
    * @return The formatted string representation of this value.
    */
   std::string writeFormatted() const;

   /**
    * @brief Writes and formats this value to the specified output stream.
    *
    * @param io_ostream     The output stream to which to write this value.
    */
   void writeFormatted(std::ostream& io_ostream) const;

private:
   /**
    * @brief Moves the provided value into this value.
    *
    * @param in_other   The value to move.
    */
   void move(Value&& in_other);
};

/**
 * @brief Class which represents a specific type of JSON Value: a JSON object.
 */
class Object : public Value
{
public:
   class Iterator;

   /**
    * @brief Class which represents a single member of a JSON object.
    */
   class Member
   {
   private:
      // Private implementation of member, declared first so it can be used.
      PRIVATE_IMPL_SHARED(m_impl);

      // Iterators can construct members.
      friend class Iterator;
   public:
      /**
       * @brief Default constructor.
       */
      Member() = default;

      /**
       * @brief Creates a Member object via its private implementation.
       *
       * @param in_impl The private implementation of the member.
       */
      explicit Member(const std::shared_ptr<Impl>& in_impl);

      /**
       * @brief Gets the name of the member.
       *
       * @return The name of the member.
       */
      const std::string& getName() const;

      /**
       * @brief Gets the value of the member.
       *
       * @return The value of the member.
       */
      Value getValue() const;
   };

   /**
    * @brief Class which allows iterating over the members of a JSON object.
    */
   class Iterator: public std::iterator<
      std::bidirectional_iterator_tag,   // iterator_category
      Member,                            // value_type
      std::ptrdiff_t,                    // difference_type
      const Member*,                     // pointer
      Member>                            // reference
   {
   public:
      /**
       * @brief Constructor.
       *
       * @param in_parent       The parent object which will be iterated.
       * @param in_startPos     The starting position of the iterator. Default: the first member.
       */
      explicit Iterator(const Object* in_parent, std::ptrdiff_t in_startPos = 0);

      /**
       * @brief Copy constructor.
       *
       * @param in_other    The iterator to copy.
       */
      Iterator(const Iterator& in_other) = default;

      /**
       * @brief Assignment operator.
       *
       * @param in_other    The iterator to copy.
       *
       * @return A reference to this iterator.
       */
      Iterator& operator=(const Iterator& in_other);

      /**
       * @brief Pre-increment operator.
       *
       * @return A reference to this operator, incremented by one position.
       */
      Iterator& operator++();

      /**
       * @brief Pre-decrement operator.
       *
       * @return A reference to this operator, decremented by one position.
       */
      Iterator& operator--();

      /**
       * @brief Post-increment operator.
       *
       * @return A copy of this operator prior to this increment.
       */
      Iterator operator++(int);

      /**
       * @brief Post-decrement operator.
       *
       * @return A copy of this operator prior to this decrement.
       */
      Iterator operator--(int);

      /**
       * @brief Equality operator.
       *
       * @return True if this iterator is the same as in_other; false otherwise.
       */
      bool operator==(const Iterator& in_other) const;

      /**
       * @brief Inequality operator.
       *
       * @return True if this iterator is not the same as in_other; false otherwise.
       */
      bool operator!=(const Iterator& in_other) const;

      /**
       * @brief Dereference operator.
       *
       * @return A reference to the value this iterator is currently pointing at.
       */
      reference operator*() const;

   private:
      /**
       * The object that is being iterated.
       */
      const Object* m_parent;

      /**
       * @brief The current position of the iterator.
       */
      std::ptrdiff_t m_pos;

      // Let the parent class manipulate its iterators.
      friend class Object;
   };

   /**
    * @brief Reverse iterator for a JSON object.
    */
   typedef std::reverse_iterator<Iterator> ReverseIterator;

   /**
    * @brief Constructs an empty JSON object.
    */
   Object();

   /**
    * @brief Constructs a JSON object from a list of string pairs.
    *
    * @param in_strPairs    The list of string pairs from which to construct this object.
    */
   explicit Object(const StringPairList& in_strPairs);

   /**
    * @brief Copy constructor.
    *
    * @param in_other   The JSON object to copy from.
    */
   Object(const Object& in_other);

   /**
    * @brief Move constructor.
    *
    * @param in_other   The JSON object to move to this Object.
    */
   Object(Object&& in_other) noexcept;

   /**
    * @brief Creates a JSON object from the given name and JSON value.
    *
    * @param in_name    The name of the JSON object.
    * @param in_value   The value of the JSON object.
    *
    * @return The newly created member.
    */
   static Member createMember(const std::string& in_name, const Value& in_value);

   /**
    * @brief Creates a JSON object which represents the schema defaults of the provided JSON schema string.
    *
    * @param in_schema              The JSON schema string to parse into a JSON object.
    * @param out_schemaDefaults     The parsed schema defaults. This object is not valid if an error is returned.
    *
    * @return Success if in_schema could be parsed; Error otherwise.
    */
   static Error getSchemaDefaults(const std::string& in_schema, Object& out_schemaDefaults);

   /**
    * @brief Merges two JSON objects together. Conflicts between the base and the overlay will be resolved by taking the
    *        value in the overlay.
    *
    * @param in_base        The base object to merge.
    * @param in_overlay     The overlay object to merge with the base.
    *
    * @return The merged object.
    */
   static Object mergeObjects(const Object& in_base, const Object& in_overlay);

   /**
    * @brief Assignment operator.
    *
    * @param in_other   The JSON object to copy from.
    *
    * @return A reference to this JSON object.
    */
   Object& operator=(const Object& in_other);

   /**
    * @brief Move operator.
    *
    * @param in_other   The JSON object to move from.
    *
    * @return A reference to this JSON object.
    */
   Object& operator=(Object&& in_other) noexcept;

   /**
    * @brief Accessor operator. Gets the value a member of this JSON object by name. If no such object exists, an empty
    *        JSON value will be returned.
    *
    * @param in_name    The name of the member to access.
    *
    * @return The value of the member with the specified name, if it exists; empty JSON value otherwise.
    */
   Value operator[](const char* in_name);

   /**
    * @brief Accessor operator. Gets the value a member of this JSON object by name. If no such object exists, an empty
    *        JSON value will be returned.
    *
    * @param in_name    The name of the member to access.
    *
    * @return The value of the member with the specified name, if it exists; empty JSON value otherwise.
    */
   Value operator[](const std::string& in_name);

   /**
    * @brief Finds a JSON member by name.
    *
    * @param in_name    The name of the member to find.
    *
    * @return If such a member exists, an iterator pointing to that member; the end iterator otherwise.
    */
   Iterator find(const char* in_name) const;

   /**
    * @brief Finds a JSON member by name.
    *
    * @param in_name    The name of the member to find.
    *
    * @return If such a member exists, an iterator pointing to that member; the end iterator otherwise.
    */
   Iterator find(const std::string& in_name) const;

   /**
    * @brief Gets an iterator pointing to the first member of this object.
    *
    * @return An iterator pointing to the first member of this object.
    */
   Iterator begin() const;

   /**
    * @brief Gets an iterator after the last member of this object.
    *
    * @return An iterator after the last member of this object.
    */
   Iterator end() const;

   /**
    * @brief Gets an iterator pointing to the last member of this object, which iterates in the reverse direction.
    *
    * @return A reverse iterator pointing to the last member of this object.
    */
   ReverseIterator rbegin() const;

   /**
    * @brief Gets an iterator before the first member of this object, which can be compared with an other
    *        ReverseIterator to determine when reverse iteration has ended.
    *
    * @return An iterator before the first member of this object.
    */
   ReverseIterator rend() const;

   /**
    * @brief Clears the JSON object.
    */
   void clear();

   /**
    * @brief Erases a member by name.
    *
    * @param in_name    The name of the member to erase.
    *
    * @return True if a member was erased; false otherwise.
    */
   bool erase(const char* in_name);

   /**
    * @brief Erases a member by name.
    *
    * @param in_name    The name of the member to erase.
    *
    * @return True if a member was erased; false otherwise.
    */
   bool erase(const std::string& in_name);

   /**
    * @brief Erases the member specified by the provided iterator.
    *
    * @param in_itr     The iterator pointing to the member to erase.
    *
    * @return An iterator pointing to the member immediately after the erased member.
    */
   Iterator erase(const Iterator& in_itr);

   /**
    * @brief Gets the number of members in the JSON object.
    *
    * @return The number of members in the JSON object.
    */
   size_t getSize() const;

   /**
    * @brief Checks whether this object has a member with the specified name.
    *
    * @param in_name    The name of the member for which to check.
    *
    * @return True if a member with the specified name exists; false otherwise.
    */
   bool hasMember(const char* in_name) const;

   /**
    * @brief Checks whether this object has a member with the specified name.
    *
    * @param in_name    The name of the member for which to check.
    *
    * @return True if a member with the specified name exists; false otherwise.
    */
   bool hasMember(const std::string& in_name) const;

   /**
    * @brief Inserts the specified member into this JSON object. If an object with the same name already exists, it will be
    *        overridden.
    *
    * @param in_name        The name of the JSON value to insert.
    * @param in_value       The value to insert.
    */
   void insert(const std::string& in_name, const Value& in_value);

   /**
    * @brief Inserts the specified member into this JSON object. If an object with the same name already exists, it will be
    *        overridden.
    *
    * @param in_name        The name of the JSON value to insert.
    * @param in_value       The value to insert.
    */
   void insert(const std::string& in_name, bool in_value);

   /**
    * @brief Inserts the specified member into this JSON object. If an object with the same name already exists, it will be
    *        overridden.
    *
    * @param in_name        The name of the JSON value to insert.
    * @param in_value       The value to insert.
    */
   void insert(const std::string& in_name, double in_value);

   /**
    * @brief Inserts the specified member into this JSON object. If an object with the same name already exists, it will be
    *        overridden.
    *
    * @param in_name        The name of the JSON value to insert.
    * @param in_value       The value to insert.
    */
   void insert(const std::string& in_name, float in_value);

   /**
    * @brief Inserts the specified member into this JSON object. If an object with the same name already exists, it will be
    *        overridden.
    *
    * @param in_name        The name of the JSON value to insert.
    * @param in_value       The value to insert.
    */
   void insert(const std::string& in_name, int in_value);

   /**
    * @brief Inserts the specified member into this JSON object. If an object with the same name already exists, it will be
    *        overridden.
    *
    * @param in_name        The name of the JSON value to insert.
    * @param in_value       The value to insert.
    */
   void insert(const std::string& in_name, int64_t in_value);

   /**
    * @brief Inserts the specified member into this JSON object. If an object with the same name already exists, it will be
    *        overridden.
    *
    * @param in_name        The name of the JSON value to insert.
    * @param in_value       The value to insert.
    */
   void insert(const std::string& in_name, const char* in_value);

   /**
    * @brief Inserts the specified member into this JSON object. If an object with the same name already exists, it will be
    *        overridden.
    *
    * @param in_name        The name of the JSON value to insert.
    * @param in_value       The value to insert.
    */
   void insert(const std::string& in_name, const std::string& in_value);

   /**
    * @brief Inserts the specified member into this JSON object. If an object with the same name already exists, it will be
    *        overridden.
    *
    * @param in_name        The name of the JSON value to insert.
    * @param in_value       The value to insert.
    */
   void insert(const std::string& in_name, unsigned int in_value);

   /**
    * @brief Inserts the specified member into this JSON object. If an object with the same name already exists, it will be
    *        overridden.
    *
    * @param in_name        The name of the JSON value to insert.
    * @param in_value       The value to insert.
    */
   void insert(const std::string& in_name, uint64_t in_value);

   /**
    * @brief Inserts the specified member into this JSON object. If an object with the same name already exists, it will be
    *        overridden.
    *
    * @param in_name        The name of the JSON value to insert.
    * @param in_value       The value to insert.
    */
   void insert(const std::string& in_name, const Array& in_value);

   /**
    * @brief Inserts the specified member into this JSON object. If an object with the same name already exists, it will be
    *        overridden.
    *
    * @param in_name        The name of the JSON value to insert.
    * @param in_value       The value to insert.
    */
   void insert(const std::string& in_name, const Object& in_value);

   /**
    * @brief Inserts the specified member into this JSON object. If an object with the same name already exists, it will be
    *        overridden.
    *
    * @param in_member      The member to insert.
    */
   void insert(const Member& in_member);

   /**
    * @brief Checks whether the JSON object is empty.
    *
    * @return True if the JSON object has no members; false otherwise.
    */
   bool isEmpty() const;

   /**
    * @brief Parses the JSON string into this object.
    *
    * @param in_jsonStr     The JSON string to parse.
    *
    * @return Success on successful parse when the resulting JSON value is a JSON Object; error otherwise
    *         (e.g. ParseError).
    */
   Error parse(const char* in_jsonStr) override;

   /**
    * @brief Parses the JSON string into this object.
    *
    * @param in_jsonStr     The JSON string to parse.
    *
    * @return Success on successful parse when the resulting JSON value is a JSON Object; error otherwise
    *         (e.g. ParseError).
    */
   Error parse(const std::string& in_jsonStr) override;

   /**
    * @brief Converts this JSON object to a map with string keys and a list of string values.
    *
    * @param out_map    The converted map, on success.
    *
    * @return True if conversion succeeded; false otherwise.
    */
   bool toStringMap(StringListMap& out_map) const;

   /**
    * @brief Converts this JSON object to a list of string pairs.
    *
    * NOTE: This method will skip any members whose values are not string type.
    *
    * @return The string pairs represented in this object.
    */
   StringPairList toStringPairList() const;

private:
   /**
    * @brief Constructs a JSON object from a JSON value. The specified value should return Type::OBJECT from getType().
    *
    * @param in_value   The private implementation member of a JSON value which returns Type::OBJECT from getType();
    */
   explicit Object(ValueImplPtr in_value);

   friend class Value;
   friend class Iterator;
};

/**
 * @brief Class which represents a JSON array.
 */
class Array : public Value
{
public:

   /**
    * @brief Typedef required for the inheritance of std::iterator with a value_type of json::Value.
    */
   typedef Value value_type;

   /**
    * @brief Class which allows iterating over the elements of a JSON array.
    */
   class Iterator: public std::iterator<std::bidirectional_iterator_tag,   // iterator_category
      Value,                             // value_type
      std::ptrdiff_t,                    // difference_type
      const Value*,                      // pointer
      Value>                             // reference
   {
   public:
      /**
       * @brief Constructor.
       *
       * @param in_parent       The parent array which will be iterated.
       * @param in_startPos     The starting position of the iterator. Default: the first member.
       */
      explicit Iterator(const Array* in_parent, std::ptrdiff_t in_startPos = 0);

      /**
       * @brief Copy constructor.
       *
       * @param in_other    The iterator to copy.
       */
      Iterator(const Iterator& in_other) = default;

      /**
       * @brief Assignment operator.
       *
       * @param in_other    The iterator to copy.
       *
       * @return A reference to this iterator.
       */
      Iterator& operator=(const Iterator& in_other);

      /**
       * @brief Pre-increment operator.
       *
       * @return A reference to this operator, incremented by one position.
       */
      Iterator& operator++();

      /**
       * @brief Pre-decrement operator.
       *
       * @return A reference to this operator, decremented by one position.
       */
      Iterator& operator--();

      /**
       * @brief Post-increment operator.
       *
       * @return A copy of this operator prior to this increment.
       */
      Iterator operator++(int);

      /**
       * @brief Post-decrement operator.
       *
       * @return A copy of this operator prior to this decrement.
       */
      Iterator operator--(int);

      /**
       * @brief Equality operator.
       *
       * @return True if this iterator is the same as in_other; false otherwise.
       */
      bool operator==(const Iterator& in_other) const;

      /**
       * @brief Inequality operator.
       *
       * @return True if this iterator is not the same as in_other; false otherwise.
       */
      bool operator!=(const Iterator& in_other) const;

      /**
       * @brief Dereference operator.
       *
       * @return A reference to the value this iterator is currently pointing at.
       */
      reference operator*() const;

   private:
      /**
       * @brief The parent array that is being iterated.
       */
      const Array* m_parent;

      /**
       * @brief The current position of the iterator.
       */
      std::ptrdiff_t m_pos;

      // Allow the array class to manipulate its own iterators.
      friend class Array;
   };

   /**
    * @brief Reverse iterator for a JSON array.
    */
   typedef std::reverse_iterator<Iterator> ReverseIterator;

   /**
    * @brief Constructs an empty JSON array.
    */
   Array();

   /**
    * @brief Constructs a JSON array from a list of string pairs as an array of strings in the format "key=value".
    *
    * @param in_strPairs    The list of string pairs from which to construct this array.
    */
   explicit Array(const StringPairList& in_strPairs);

   /**
    * @brief Copy constructor.
    *
    * @param in_other   The JSON array to copy from.
    */
   Array(const Array& in_other);

   /**
    * @brief Move constructor.
    *
    * @param in_other   The JSON array to move to this Object.
    */
   Array(Array&& in_other) noexcept;

   /**
    * @brief Assignment operator.
    *
    * @param in_other   The JSON array to copy from.
    *
    * @return A reference to this JSON array.
    */
   Array& operator=(const Array& in_other);

   /**
    * @brief Move operator.
    *
    * @param in_other   The JSON Array to move from.
    *
    * @return A reference to this JSON Array.
    */
   Array& operator=(Array&& in_other) noexcept;

   /**
    * @brief Accessor operator. Gets the JSON value at the specified position in the array.
    *
    * @param in_index   The position of the element to access.
    *
    * @throws std::out_of_range     If in_index is greater than or equal to the value returned by getSize().
    *
    * @return The value of the member with the specified name, if it exists; empty JSON value otherwise.
    */
   Value operator[](size_t in_index) const;

   /**
    * @brief Gets an iterator pointing to the first member of this array.
    *
    * @return An iterator pointing to the first member of this array.
    */
   Iterator begin() const;

   /**
    * @brief Gets an iterator after the last member of this array.
    *
    * @return An iterator after the last member of this array.
    */
   Iterator end() const;

   /**
    * @brief Gets an iterator pointing to the last member of this array, which iterates in the reverse direction.
    *
    * @return A reverse iterator pointing to the last member of this array.
    */
   ReverseIterator rbegin() const;

   /**
    * @brief Gets an iterator before the first member of this array, which can be compared with an other
    *        ReverseIterator to determine when reverse iteration has ended.
    *
    * @return An iterator before the first member of this array.
    */
   ReverseIterator rend() const;

   /**
    * @brief Clears the JSON array.
    */
   void clear();

   /**
    * @brief Erases the member specified by the provided iterator.
    *
    * @param in_itr     The iterator pointing to the member to erase.
    *
    * @return An iterator pointing to the member immediately after the erased member.
    */
   Iterator erase(const Iterator& in_itr);

   /**
    * @brief Erases a range of member specified by the provided iterators to the first and last members to erase.
    *
    * @param in_first       The iterator pointing to the first member to erase.
    * @param in_last        The iterator pointing to the last member to erase.
    *
    * @return An iterator pointing to the member immediately after the last erased member.
    */
   Iterator erase(const Iterator& in_first, const Iterator& in_last);

   /**
    * @brief Gets the value at the back of the JSON array.
    *
    * @return The value at the back of the JSON array or an empty value, if the array is emtpy.
    */
   Value getBack() const;

   /**
    * @brief Gets the value at the front of the JSON array.
    *
    * @return The value at the front of the JSON array or an empty value, if the array is emtpy.
    */
   Value getFront() const;

   /**
    * @brief Gets the value at the specified index of the JSON array.
    *
    * @param in_index   The index of the value to retrieve.
    *
    * @return The value at the specified index or an empty value if the index is out of bounds.
    */
   Value getValueAt(size_t in_index) const;

   /**
    * @brief Gets the number of values in the JSON array.
    *
    * @return The number of values in the JSON array.
    */
   size_t getSize() const;

   /**
    * @brief Checks whether the JSON array is empty.
    *
    * @return True if the JSON array has no members; false otherwise.
    */
   bool isEmpty() const;

   /**
    * @brief Parses the JSON string into this array.
    *
    * @param in_jsonStr     The JSON string to parse.
    *
    * @return Success on successful parse when the resulting JSON value is a JSON Array; error otherwise
    *         (e.g. ParseError).
    */
   Error parse(const char* in_jsonStr) override;

   /**
    * @brief Parses the JSON string into this array.
    *
    * @param in_jsonStr     The JSON string to parse.
    *
    * @return Success on successful parse when the resulting JSON value is a JSON Array; error otherwise
    *         (e.g. ParseError).
    */
   Error parse(const std::string& in_jsonStr) override;

   /**
    * @brief Pushes the value onto the end of the JSON array.
    *
    * MAINTENANCE NOTE: This method must be named in the STL style to work with STL functions and types such as
    * std::back_inserter.
    *
    * @param in_value   The value to push onto the end of the JSON array.
    */
   void push_back(const Value& in_value);

   /**
    * @brief Pushes the value onto the end of the JSON array.
    *
    * MAINTENANCE NOTE: This method must be named in the STL style to work with STL functions and types such as
    * std::back_inserter.
    *
    * @param in_value   The value to push onto the end of the JSON array.
    */
   void push_back(bool in_value);

   /**
    * @brief Pushes the value onto the end of the JSON array.
    *
    * MAINTENANCE NOTE: This method must be named in the STL style to work with STL functions and types such as
    * std::back_inserter.
    *
    * @param in_value   The value to push onto the end of the JSON array.
    */
   void push_back(double in_value);

   /**
    * @brief Pushes the value onto the end of the JSON array.
    *
    * MAINTENANCE NOTE: This method must be named in the STL style to work with STL functions and types such as
    * std::back_inserter.
    *
    * @param in_value   The value to push onto the end of the JSON array.
    */
   void push_back(float in_value);

   /**
    * @brief Pushes the value onto the end of the JSON array.
    *
    * MAINTENANCE NOTE: This method must be named in the STL style to work with STL functions and types such as
    * std::back_inserter.
    *
    * @param in_value   The value to push onto the end of the JSON array.
    */
   void push_back(int in_value);

   /**
    * @brief Pushes the value onto the end of the JSON array.
    *
    * MAINTENANCE NOTE: This method must be named in the STL style to work with STL functions and types such as
    * std::back_inserter.
    *
    * @param in_value   The value to push onto the end of the JSON array.
    */
   void push_back(int64_t in_value);

   /**
    * @brief Pushes the value onto the end of the JSON array.
    *
    * MAINTENANCE NOTE: This method must be named in the STL style to work with STL functions and types such as
    * std::back_inserter.
    *
    * @param in_value   The value to push onto the end of the JSON array.
    */
   void push_back(const char* in_value);

   /**
    * @brief Pushes the value onto the end of the JSON array.
    *
    * MAINTENANCE NOTE: This method must be named in the STL style to work with STL functions and types such as
    * std::back_inserter.
    *
    * @param in_value   The value to push onto the end of the JSON array.
    */
   void push_back(const std::string& in_value);

   /**
    * @brief Pushes the value onto the end of the JSON array.
    *
    * MAINTENANCE NOTE: This method must be named in the STL style to work with STL functions and types such as
    * std::back_inserter.
    *
    * @param in_value   The value to push onto the end of the JSON array.
    */
   void push_back(unsigned int in_value);

   /**
    * @brief Pushes the value onto the end of the JSON array.
    *
    * MAINTENANCE NOTE: This method must be named in the STL style to work with STL functions and types such as
    * std::back_inserter.
    *
    * @param in_value   The value to push onto the end of the JSON array.
    */
   void push_back(uint64_t in_value);

   /**
    * @brief Pushes the value onto the end of the JSON array.
    *
    * MAINTENANCE NOTE: This method must be named in the STL style to work with STL functions and types such as
    * std::back_inserter.
    *
    * @param in_value   The value to push onto the end of the JSON array.
    */
   void push_back(const Array& in_value);

   /**
    * @brief Pushes the value onto the end of the JSON array.
    *
    * MAINTENANCE NOTE: This method must be named in the STL style to work with STL functions and types such as
    * std::back_inserter.
    *
    * @param in_value   The value to push onto the end of the JSON array.
    */
   void push_back(const Object& in_value);

   /**
    * @brief Converts this JSON array to a set of strings.
    *
    * @param out_set    The set of strings.
    *
    * @return True if this array could be converted to a set of strings; false otherwise.
    */
   bool toSetString(std::set<std::string>& out_set) const;

   /**
    * @brief Converts this array into a vector of string pairs. Elements of the form "key=value" will be parsed into the
    *        pair <"key", "value">. Elements which are not in that format (e.g. "value") will be parsed as <"value", "">.
    *        Any elements of the array which are not strings will be skipped.
    *
    * @return The string elements of this JSON array as key value pairs.
    */
   StringPairList toStringPairList() const;

   /**
    * @brief Converts this JSON array to a vector of integers.
    *
    * @param out_set    The vector of integers.
    *
    * @return True if this array could be converted to a vector of integers; false otherwise.
    */
   bool toVectorInt(std::vector<int>& out_set) const;

   /**
    * @brief Converts this JSON array to a vector of strings.
    *
    * @param out_set    The vector of strings.
    *
    * @return True if this array could be converted to a vector of strings; false otherwise.
    */
   bool toVectorString(std::vector<std::string>& out_set) const;

private:
   /**
    * @brief Constructs a JSON array from a JSON value. The specified value should return Type::ARRAY from getType().
    *
    * @param in_value   A JSON value which returns Type::ARRAY from getType();
    */
   explicit Array(ValueImplPtr in_value);

   friend class Value;
};

/**
 * @brief Checks whether the specified JSON value is of the type specified in the template parameter.
 *
 * @tparam T            The type to check the JSON value against.
 *
 * @param in_value      The value of which to check the type.
 *
 * @return True if in_value is of type T; false otherwise.
 */
template <typename T>
bool isType(const Value& in_value)
{ 
   if (in_value.isNull())
      return false;
   else if (std::is_same<T, Object>::value)
      return in_value.getType() == Type::OBJECT;
   else if (std::is_same<T, Array>::value)
      return in_value.getType() == Type::ARRAY;
   else if (std::is_same<T, std::string>::value)
      return in_value.getType() == Type::STRING;
   else if (std::is_same<T, bool>::value)
      return in_value.getType() == Type::BOOL;
   else if (std::is_same<T, int>::value)
      return in_value.getType() == Type::INTEGER;
   else if (std::is_same<T, unsigned int>::value)
      return in_value.getType() == Type::INTEGER;
   else if (std::is_same<T, int64_t>::value)
      return in_value.getType() == Type::INTEGER;
   else if (std::is_same<T, uint64_t>::value)
      return in_value.getType() == Type::INTEGER;
   else if (std::is_same<T, unsigned long>::value)
      return in_value.getType() == Type::INTEGER;
   else if (std::is_same<T, double>::value)
      return (in_value.getType() == Type::INTEGER) || (in_value.getType() == Type::REAL);
   else
      return false;
}

std::string typeAsString(Type in_type);
std::ostream& operator<<(std::ostream& io_ostream, Type in_type);

namespace detail {

/**
 * @brief Struct which is either a child class of std::true_type or std::false_type depending on whether T is a JSON
 *        type (e.g. Value, Object, Array) or not (e.g. int, bool, string, float, etc.).
 *
 * @tparam T    The type of the object for which to test the type.
 */
template <typename T>
struct is_json_type : public std::is_base_of<Value, T>
{
};

/**
 * @brief Internal utility function. Gets the type of the object as a JSON type, if the object is a JSON type (e.g.
 *        Value, Object, Array).
 *
 * @tparam T            The type of in_object.
 * @param in_object     The object to get the type of.
 *
 * @return The JSON type of in_object.
 */
template <typename T>
Type asJsonType(const T& in_object,
               std::true_type)
{
   return in_object.getType();
}

/**
 * @brief Internal utility function. Gets the type of the object as a JSON type, if the object is not a JSON type (e.g.
 *        int, bool, string, float, etc.).
 *
 * @tparam T            The type of in_object.
 * @param in_object     The object to get the type of.
 *
 * @return The JSON type of in_object.
 */
template <typename T>
Type asJsonType(const T& in_object,
               std::false_type)
{
   if (std::is_same<T, bool>::value)
      return Type::BOOL;
   else if (std::is_same<T, int>::value)
      return Type::INTEGER;
   else if (std::is_same<T, double>::value)
      return Type::REAL;
   else if (std::is_same<T, std::string>::value)
      return Type::STRING;
   
   logging::logErrorMessage("Unexpected type");
   return Type::NULL_TYPE;
}

/**
 * @brief Internal utility function. Converts a C/C++ value to a JSON value.
 *
 * @tparam T            The C/C++ type of the value to convert.
 *
 * @param in_value      The value to convert to a JSON value.
 *
 * @return The converted JSON value.
 */
template <typename T>
inline Value toJsonValue(const T& in_value)
{
   return Value(in_value);
}

/**
 * @brief Internal utility function. Converts a vector value to a JSON array value.
 *
 * @tparam T            The C/C++ type of the vector elements.
 *
 * @param in_vector     The vector value to convert to a JSON array value.
 *
 * @return The converted JSON array value.
 */
template <typename T>
inline Value toJsonValue(const std::vector<T>& in_vector)
{
   Array results;
   for (const T& val : in_vector)
   {
      results.push_back(val);
   }

   return std::move(results);
}

/**
 * @brief Internal utility function. Converts a set value to a JSON array value.
 *
 * @tparam T            The C/C++ type of the set elements.
 *
 * @param in_set        The set value to convert to a JSON array value.
 *
 * @return The converted JSON array value.
 */
template <typename T>
inline Value toJsonValue(const std::set<T>& in_set)
{
   Array results;
   for (const T& val : in_set)
   {
      results.push_back(val);
   }

   return std::move(results);
}

} // namespace detail

/**
 * @brief Gets the JSON type of the object.
 *
 * @tparam T            The C/C++ type of the object.
 *
 * @param in_object     The object for which to retrieve the type.
 *
 * @return The JSON type of the specified object.
 */
template <typename T>
Type asJsonType(const T& in_object)
{
   return detail::asJsonType(
      in_object,
      detail::is_json_type<T>());
}

<<<<<<< HEAD
} // namespace detail

=======
/**
 * @brief Gets the type of the JSON value as a string.
 *
 * @param in_value      The JSON value for which retrieve the type as a string.
 *
 * @return The type of the JSON value, as a string.
 */
inline std::string typeAsString(const Value& in_value)
{
   return typeAsString(in_value.getType());
}

/**
 * @brief Converts a C/C++ value to a JSON value.
 *
 * @tparam T            The C/C++ type of the value to convert.
 *
 * @param in_value      The value to convert to a JSON value.
 *
 * @return The converted JSON value.
 */
>>>>>>> 3b0b53b9
template <typename T>
inline Value toJsonValue(const T& in_value)
{
   return detail::toJsonValue(in_value);
}

<<<<<<< HEAD
inline Value toJsonString(const std::string& val)
=======
/**
 * @brief Converts a vector value to a JSON array value.
 *
 * @tparam T            The C/C++ type of the vector elements.
 *
 * @param in_vector     The vector value to convert to a JSON array value.
 *
 * @return The converted JSON array value.
 */
template<typename T>
Array toJsonArray(const std::vector<T>& in_vector)
{
   return detail::toJsonValue(in_vector).getArray();
}

/**
 * @brief Converts a set value to a JSON array value.
 *
 * @tparam T            The C/C++ type of the set elements.
 *
 * @param in_set        The set value to convert to a JSON array value.
 *
 * @return The converted JSON array value.
 */
template<typename T>
Array toJsonArray(const std::set<T>& in_set)
>>>>>>> 3b0b53b9
{
   return detail::toJsonValue(in_set).getArray();
}

/**
 * @enum JsonReadError
 * @brief Errors which may occur while reading values from JSON objects.
 */
enum class JsonReadError
{
   SUCCESS = 0,
   MISSING_MEMBER = 1,
   INVALID_TYPE = 2,
};

/**
 * @brief Creates a JSON read error.
 *
 * @param in_errorCode          The code of the error to create.
 * @param in_message            The message of the error.
 * @param in_errorLocation      The location at which the error occurred.
 *
 * @return The newly created JSON read error.
 */
Error jsonReadError(JsonReadError in_errorCode, const std::string& in_message, const ErrorLocation& in_errorLocation);

/**
 * @brief Checks whether the supplied error is a "missing memeber" error.
 *
 * @param in_error      The error to check.
 *
 * @return True if the error is a missing member error; False otherwise.
 */
bool isMissingMemberError(const Error& in_error);

/**
 * @brief Reads a member from an object.
 *
 * @tparam T            The type of the member.
 *
 * @param in_object     The object from which the member should be read.
 * @param in_name       The name of the member to read.
 * @param out_value     The value of the member, if no error occurs.
 *
 * @return Success if the member could be found and is of type T; Error otherwise.
 */
template <typename T>
Error readObject(const Object& in_object, const std::string& in_name, T& out_value)
{
   Object::Iterator itr = in_object.find(in_name);
   if ((itr == in_object.end()) || (*itr).getValue().isNull())
      return jsonReadError(
         JsonReadError::MISSING_MEMBER,
         "Member " + in_name + " does not exist in the specified JSON object.",
         ERROR_LOCATION);

   if (!isType<T>((*itr).getValue()))
   {
<<<<<<< HEAD
      results.push_back(val);
=======
      std::ostringstream msgStream;
      msgStream << "Member " << in_name << " has type " << (*itr).getValue().getType() <<
                " which is not compatible with requested type " << typeid(T).name() << ".";
      return jsonReadError(
         JsonReadError::INVALID_TYPE,
         msgStream.str(),
         ERROR_LOCATION);
>>>>>>> 3b0b53b9
   }

   out_value = (*itr).getValue().getValue<T>();
   return Success();
}

/**
 * @brief Reads an array member from an object.
 *
 * @tparam T            The type of values of the array member.
 *
 * @param in_object     The object from which the member should be read.
 * @param in_name       The name of the member to read.
 * @param out_values    The values of the array member, if no error occurs.
 *
 * @return Success if the member could be found and its values are of type T; Error otherwise.
 */
template <typename T>
Error readObject(const Object& in_object, const std::string& in_name, std::vector<T>& out_values)
{
   Object::Iterator itr = in_object.find(in_name);
   if ((itr == in_object.end()) || (*itr).getValue().isNull())
      return jsonReadError(
         JsonReadError::MISSING_MEMBER,
         "Member " + in_name + " does not exist in the specified JSON object.",
         ERROR_LOCATION);

   if (!(*itr).getValue().isArray())
      return jsonReadError(JsonReadError::INVALID_TYPE,
                           "Member " + in_name + " is not an array.",
                           ERROR_LOCATION);

   Array array = (*itr).getValue().getArray();
   for (size_t i = 0, n = array.getSize(); i < n; ++i)
   {
<<<<<<< HEAD
      results.push_back(val);
=======
      const Value& value = array[i];
      if (!isType<T>(value))
      {
         std::ostringstream msgStream;
         msgStream << "Element " << i << " of member " + in_name << " is of type " <<  value.getType() <<
                   " which is not compatible with the requested type " << typeid(T).name() << ".";
         return jsonReadError(
            JsonReadError::INVALID_TYPE,
            msgStream.str(),
            ERROR_LOCATION);
      }

      out_values.push_back(value.getValue<T>());
>>>>>>> 3b0b53b9
   }

   return Success();
}

/**
 * @brief Reads multiple members from an object.
 *
 * @tparam T            The type of the first member to read.
 * @tparam Args         The template parameter pack for the remaining members.
 *
 * @param in_object     The object from which to read the members.
 * @param in_name       The name of the first member to be read.
 * @param out_value     The value of the first member to be read, if no error occurs.
 * @param io_args       The parameter pack of the remaining members to be read.
 *
 * @return Success if all the members exist and have valid types; Error otherwise.
 */
template <typename T, typename... Args>
Error readObject(const Object& in_object, const std::string& in_name, T& out_value, Args&... io_args)
{
   Error error = readObject(in_object, in_name, out_value);
   if (error)
      return error;

   return readObject(in_object, io_args...);
}

/**
 * @brief Reads multiple members from an object.
 *
 * @tparam T            The type of the values of the first array member to read.
 * @tparam Args         The template parameter pack for the remaining members.
 *
 * @param in_object     The object from which to read the members.
 * @param in_name       The name of the first member to be read.
 * @param out_values    The values of the first array member to be read, if no error occurs.
 * @param io_args       The parameter pack of the remaining members to be read.
 *
 * @return Success if all the members exist and have valid types; Error otherwise.
 */
template <typename T, typename... Args>
Error readObject(const Object& in_object, const std::string& in_name, std::vector<T>& out_values, Args&... io_args)
{
   Error error = readObject(in_object, in_name, out_values);
   if (error)
      return error;

   return readObject(in_object, io_args...);
}

} // namespace json
} // namespace launcher_plugins
} // namespace rstudio

#endif // LAUNCHER_PLUGINS_JSON_HPP
<|MERGE_RESOLUTION|>--- conflicted
+++ resolved
@@ -1822,10 +1822,6 @@
       detail::is_json_type<T>());
 }
 
-<<<<<<< HEAD
-} // namespace detail
-
-=======
 /**
  * @brief Gets the type of the JSON value as a string.
  *
@@ -1847,16 +1843,12 @@
  *
  * @return The converted JSON value.
  */
->>>>>>> 3b0b53b9
 template <typename T>
 inline Value toJsonValue(const T& in_value)
 {
    return detail::toJsonValue(in_value);
 }
 
-<<<<<<< HEAD
-inline Value toJsonString(const std::string& val)
-=======
 /**
  * @brief Converts a vector value to a JSON array value.
  *
@@ -1883,7 +1875,6 @@
  */
 template<typename T>
 Array toJsonArray(const std::set<T>& in_set)
->>>>>>> 3b0b53b9
 {
    return detail::toJsonValue(in_set).getArray();
 }
@@ -1942,9 +1933,6 @@
 
    if (!isType<T>((*itr).getValue()))
    {
-<<<<<<< HEAD
-      results.push_back(val);
-=======
       std::ostringstream msgStream;
       msgStream << "Member " << in_name << " has type " << (*itr).getValue().getType() <<
                 " which is not compatible with requested type " << typeid(T).name() << ".";
@@ -1952,7 +1940,6 @@
          JsonReadError::INVALID_TYPE,
          msgStream.str(),
          ERROR_LOCATION);
->>>>>>> 3b0b53b9
    }
 
    out_value = (*itr).getValue().getValue<T>();
@@ -1988,9 +1975,6 @@
    Array array = (*itr).getValue().getArray();
    for (size_t i = 0, n = array.getSize(); i < n; ++i)
    {
-<<<<<<< HEAD
-      results.push_back(val);
-=======
       const Value& value = array[i];
       if (!isType<T>(value))
       {
@@ -2004,7 +1988,6 @@
       }
 
       out_values.push_back(value.getValue<T>());
->>>>>>> 3b0b53b9
    }
 
    return Success();
