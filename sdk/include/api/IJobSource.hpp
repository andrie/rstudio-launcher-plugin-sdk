/*
 * IJobSource.hpp
 *
 * Copyright (C) 2020 by RStudio, PBC
 *
 * Unless you have received this program directly from RStudio pursuant to the terms of a commercial license agreement
 * with RStudio, then this program is licensed to you under the following terms:
 *
 * Permission is hereby granted, free of charge, to any person obtaining a copy of this software and associated
 * documentation files (the "Software"), to deal in the Software without restriction, including without limitation the
 * rights to use, copy, modify, merge, publish, distribute, sublicense, and/or sell copies of the Software, and to
 * permit persons to whom the Software is furnished to do so, subject to the following conditions:
 *
 * The above copyright notice and this permission notice shall be included in all copies or substantial portions of the
 * Software.
 *
 * THE SOFTWARE IS PROVIDED "AS IS", WITHOUT WARRANTY OF ANY KIND, EXPRESS OR IMPLIED, INCLUDING BUT NOT LIMITED TO THE
 * WARRANTIES OF MERCHANTABILITY, FITNESS FOR A PARTICULAR PURPOSE AND NONINFRINGEMENT. IN NO EVENT SHALL THE AUTHORS OR
 * COPYRIGHT HOLDERS BE LIABLE FOR ANY CLAIM, DAMAGES OR OTHER LIABILITY, WHETHER IN AN ACTION OF CONTRACT, TORT OR
 * OTHERWISE, ARISING FROM, OUT OF OR IN CONNECTION WITH THE SOFTWARE OR THE USE OR OTHER DEALINGS IN THE SOFTWARE.
 *
 */


#ifndef LAUNCHER_PLUGINS_IJOBSOURCE_HPP
#define LAUNCHER_PLUGINS_IJOBSOURCE_HPP

#include "Job.hpp"

#include <set>

#include <Error.hpp>

namespace rstudio {
namespace launcher_plugins {
namespace system {

class User;

} // namespace system
} // namespace launcher_plugins
} // namespace rstudio

namespace rstudio {
namespace launcher_plugins {
namespace api {

/** @brief Describes the container configuration of the Job Source. */
struct ContainerConfiguration
{
   /**
    * @brief Default constructor.
    */
   ContainerConfiguration() :
      AllowUnknownImages(false),
      SupportsContainers(false)
   {
   }

   /** Whether users may select unknown images when launching a job. */
   bool AllowUnknownImages;

   /** The list of known images. */
   std::set<std::string> ContainerImages;

   /** The default image. */
   std::string DefaultImage;

   /** Whether this Job Source supports containers. Default: false. */
   bool SupportsContainers;
};

/** @brief Describes the capabilities and configuration of this Job Source. */
struct JobSourceConfiguration
{
   /** The container configuration of this Job Source. */
   ContainerConfiguration ContainerConfig;

   /** The custom configuration values supported by this Job Source. */
   JobConfigList CustomConfig;

   /** The set of job placement constraints which may be set when launching a job. */
   PlacementConstraintList PlacementConstraints;

   /** The set of queues on which jobs may be run. */
   std::set<std::string> Queues;

   /**
    * The set of resource limit types, optionally with maximum and default values, which user may set when launching a
    * job.
    */
   ResourceLimitList ResourceLimits;
};

/** @brief Generic interface for communicating with a Job Source. Implementation is plugin specific. */
class IJobSource
{
public:
   /**
<<<<<<< HEAD
    * @brief Gets all RStudio jobs currently in the job scheduling system.
    *
    * @param out_jobs   All RStudio jobs currently in the job scheduling system.
    *
    * @return Success if all jobs could be retrieved; Error otherwise.
    */
   virtual Error getJobs(JobList& out_jobs) const = 0;

   /**
    * @brief Gets the custom placement constraints which may be set on jobs, if any.
    *
    * This function controls Cluster capabilities.
    *
    * @param in_user            The user who made the request to see the capabilities of the Cluster. This may be used
    *                           to return different capabilities based on the configured user profiles.
    * @param out_constraints    The list of custom placement constraints which may be set on jobs, if any.
    *
    * @return Success if the list of custom placement constraints could be populated; Error otherwise.
=======
    * @brief Virtual Destructor.
>>>>>>> fb3e14c6
    */
   virtual ~IJobSource() = default;

   /**
    * @brief Initializes the Job Source.
    *
    * This function should return an error if communication with the job source fails.
    *
    * @return Success if the job source could be initialized; Error otherwise.
    */
   virtual Error initialize() = 0;

   /**
    * @brief Gets the configuration and capabilities of this Job Source for the specified user.
    *
    * This function controls the options that will be available to users when launching jobs.
    *
    * NOTE: Many of the values here should most likely be controllable by Launcher administrators when they configure
    *       the Launcher. For more details, see the RStudio Launcher Plugin SDK QuickStart Guide TODO #7.
    *
    * @param in_user                The user who made the request to see the configuration and capabilities of the
    *                               Cluster. This may be used to return a different configuration based on any
    *                               configured user profiles. For more information about user profiles, see the
    *                               'User Profiles' subsection of the 'Advanced Features' section of the RStudio
    *                               Launcher Plugin SDK Developer's Guide.
    * @param out_configuration      The configuration and capabilities of this Job Source, for the specified user.
    *
    * @return Success if the configuration and capabilities for this Job Source could be populated; Error otherwise.
    */
   virtual Error getConfiguration(const system::User& in_user, JobSourceConfiguration& out_configuration) const = 0;
};

} // namespace api
} // namespace launcher_plugins
} // namespace rstudio

#endif<|MERGE_RESOLUTION|>--- conflicted
+++ resolved
@@ -97,28 +97,7 @@
 {
 public:
    /**
-<<<<<<< HEAD
-    * @brief Gets all RStudio jobs currently in the job scheduling system.
-    *
-    * @param out_jobs   All RStudio jobs currently in the job scheduling system.
-    *
-    * @return Success if all jobs could be retrieved; Error otherwise.
-    */
-   virtual Error getJobs(JobList& out_jobs) const = 0;
-
-   /**
-    * @brief Gets the custom placement constraints which may be set on jobs, if any.
-    *
-    * This function controls Cluster capabilities.
-    *
-    * @param in_user            The user who made the request to see the capabilities of the Cluster. This may be used
-    *                           to return different capabilities based on the configured user profiles.
-    * @param out_constraints    The list of custom placement constraints which may be set on jobs, if any.
-    *
-    * @return Success if the list of custom placement constraints could be populated; Error otherwise.
-=======
     * @brief Virtual Destructor.
->>>>>>> fb3e14c6
     */
    virtual ~IJobSource() = default;
 
@@ -149,6 +128,15 @@
     * @return Success if the configuration and capabilities for this Job Source could be populated; Error otherwise.
     */
    virtual Error getConfiguration(const system::User& in_user, JobSourceConfiguration& out_configuration) const = 0;
+
+   /**
+    * @brief Gets all RStudio jobs currently in the job scheduling system.
+    *
+    * @param out_jobs   All RStudio jobs currently in the job scheduling system.
+    *
+    * @return Success if all jobs could be retrieved; Error otherwise.
+    */
+   virtual Error getJobs(JobList& out_jobs) const = 0;
 };
 
 } // namespace api
