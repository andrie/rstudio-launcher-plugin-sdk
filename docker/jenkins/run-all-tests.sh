--- conflicted
+++ resolved
@@ -41,18 +41,11 @@
 
 
 # Unit tests first
-<<<<<<< HEAD
 runTest "sdk/src/tests"
-=======
->>>>>>> 3b0b53b9
 runTest "sdk/src/api/tests"
 runTest "sdk/src/comms/tests"
 runTest "sdk/src/options/tests"
 runTest "sdk/src/system/tests"
-<<<<<<< HEAD
-=======
-
->>>>>>> 3b0b53b9
 
 # TODO: Integration tests
 
