/*
 * QuickStartPluginApi.cpp
 * 
 * Copyright (C) 2019-20 by RStudio, PBC
 *
 * Permission is hereby granted, free of charge, to any person obtaining a copy of this software and associated
 * documentation files (the "Software"), to deal in the Software without restriction, including without limitation the
 * rights to use, copy, modify, merge, publish, distribute, sublicense, and/or sell copies of the Software, and to
 * permit persons to whom the Software is furnished to do so, subject to the following conditions:
 *
 * The above copyright notice and this permission notice shall be included in all copies or substantial portions of the
 * Software.
 *
 * THE SOFTWARE IS PROVIDED "AS IS", WITHOUT WARRANTY OF ANY KIND, EXPRESS OR IMPLIED, INCLUDING BUT NOT LIMITED TO THE
 * WARRANTIES OF MERCHANTABILITY, FITNESS FOR A PARTICULAR PURPOSE AND NONINFRINGEMENT. IN NO EVENT SHALL THE AUTHORS OR
 * COPYRIGHT HOLDERS BE LIABLE FOR ANY CLAIM, DAMAGES OR OTHER LIABILITY, WHETHER IN AN ACTION OF CONTRACT, TORT OR
 * OTHERWISE, ARISING FROM, OUT OF OR IN CONNECTION WITH THE SOFTWARE OR THE USE OR OTHER DEALINGS IN THE SOFTWARE.
 *
 */

#include <QuickStartPluginApi.hpp>

#include <QuickStartJobSource.hpp>
<<<<<<< HEAD
#include <QuickStartOptions.hpp>
=======
>>>>>>> 3b0b53b9

#include <Error.hpp>

namespace rstudio {
namespace launcher_plugins {
namespace quickstart {

QuickStartPluginApi::QuickStartPluginApi(std::shared_ptr<comms::AbstractLauncherCommunicator> in_launcherCommunicator) :
   AbstractPluginApi(std::move(in_launcherCommunicator))
{
}

std::shared_ptr<api::IJobSource> QuickStartPluginApi::createJobSource() const
{
   return std::shared_ptr<api::IJobSource>(new QuickStartJobSource());
}

Error QuickStartPluginApi::doInitialize()
{
<<<<<<< HEAD
   QuickStartOptions::getInstance().initialize();
=======
>>>>>>> 3b0b53b9
   return Success();
}

}
} // namespace launcher_plugins
} // namespace rstudio
<|MERGE_RESOLUTION|>--- conflicted
+++ resolved
@@ -21,10 +21,6 @@
 #include <QuickStartPluginApi.hpp>
 
 #include <QuickStartJobSource.hpp>
-<<<<<<< HEAD
-#include <QuickStartOptions.hpp>
-=======
->>>>>>> 3b0b53b9
 
 #include <Error.hpp>
 
@@ -44,10 +40,6 @@
 
 Error QuickStartPluginApi::doInitialize()
 {
-<<<<<<< HEAD
-   QuickStartOptions::getInstance().initialize();
-=======
->>>>>>> 3b0b53b9
    return Success();
 }
 
