--- conflicted
+++ resolved
@@ -63,16 +63,9 @@
   "ILogDestination.hpp"               #  4
   "FileLogDestination.hpp"            #  5
   "Logger.hpp"                        #  6
-<<<<<<< HEAD
   "FilePath.hpp"                      #  7
   "system/User.hpp"                   #  8
   "system/PosixSystem.hpp")           #  9
-=======
-  "DateTime.hpp"                      #  7
-  "FilePath.hpp"                      #  8
-  "system/User.hpp"                   #  9
-  "system/PosixSystem.hpp")           # 10
->>>>>>> 3b0b53b9
 DEST_INCLUDES=(
   "Error.hpp"                         #  1
   "PImpl.hpp"                         #  2
@@ -80,16 +73,9 @@
   "logging/ILogDestination.hpp"       #  4
   "logging/FileLogDestination.hpp"    #  5
   "logging/Logger.hpp"                #  6
-<<<<<<< HEAD
   "system/FilePath.hpp"               #  7
   "system/User.hpp"                   #  8
   "system/PosixSystem.hpp")           #  9
-=======
-  "system/DateTime.hpp"               #  7
-  "system/FilePath.hpp"               #  8
-  "system/User.hpp"                   #  9
-  "system/PosixSystem.hpp")           # 10
->>>>>>> 3b0b53b9
 
 SRC_SOURCES=(
   "Error.cpp"                         #  1
@@ -159,12 +145,9 @@
     replace "$DEST" "thread::" "system::"
     replace "$DEST" "#include <boost/noncopyable.hpp>" "#include <Noncopyable.hpp>"
     replace "$DEST" "boost::noncopyable" "Noncopyable"
-<<<<<<< HEAD
     replace "$DEST" "#include <boost/optional.hpp>" "#include <Optional.hpp>"
     replace "$DEST" "boost::optional" "Optional"
     replace "$DEST" "get_value_or" "getValueOr"
-=======
->>>>>>> 3b0b53b9
 
     # Fix includes
     for I in "${!SRC_INCLUDES[@]}"; do
@@ -183,13 +166,8 @@
     SRC_FILE=${SRC_INCLUDES[$I]}
     DEST_PATH="$DEST_INCLUDE/${DEST_INCLUDES[$I]}"
 
-<<<<<<< HEAD
     # Make PosixSystem private in the SDK.
     if [[ "$SRC_FILE" == "system/PosixSystem.hpp" ]]; then
-=======
-    # Make DateTime private in the SDK.
-    if [[ "$SRC_FILE" == "DateTime.hpp" || "$SRC_FILE" == "system/PosixSystem.hpp" ]]; then
->>>>>>> 3b0b53b9
       DEST_PATH="$DEST_SRC/${DEST_INCLUDES[$I]}"
     fi
 
@@ -256,7 +234,6 @@
     fi
 
     if [[ "$SRC_FILE" == "Logger.cpp" ]]; then
-        replace "$DEST_PATH" "<system/DateTime.hpp>" "\"../system/DateTime.hpp\""
         replace "$DEST_PATH" "<system/ReaderWriterMutex.hpp>" "\"../system/ReaderWriterMutex.hpp\""
     fi
 
